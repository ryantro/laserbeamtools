--- conflicted
+++ resolved
@@ -38,10 +38,7 @@
            'M2_graph2',
            'M2_report',
            'M2_report2',
-<<<<<<< HEAD
-=======
            'radius_fit_plot',
->>>>>>> 43e43570
            )
 
 def z_rayleigh(w0, lambda0):
@@ -189,7 +186,7 @@
     i = np.argmax(abs(z))
     theta_guess = abs(z[i]/d[i])
     p0 = [d0_guess, z0_guess, theta_guess]
-    
+
     # fit data using SciPy's Levenberg-Marquart method
     nlfit, nlpcov = scipy.optimize.curve_fit(_beam_diameter_squared, z, d**2, p0=p0)
 
@@ -217,21 +214,21 @@
     """Return index farthest from focus in inner zone."""
     _max = -1e32
     imax = None
-    for i in range(len(z)):
-        if zone[i]==1:
-            if _max < z[i]:
-                _max = z[i]
+    for i, zz in enumerate(z):
+        if zone[i] == 1:
+            if _max < zz:
+                _max = zz
                 imax = i
     return imax
-    
+
 def min_index_in_outer_zone(z, zone):
     """Return index of measurement closest to focus in outer zone."""
     _min = 1e32
     imin = None
-    for i in range(len(z)):
-        if zone[i]==2:
-            if z[i] < _min:
-                _min = z[i]
+    for i, zz in enumerate(z):
+        if zone[i] == 2:
+            if zz < _min:
+                _min = zz
                 imin = i
     return imin
 
@@ -239,9 +236,9 @@
 def beam_fit(z, d, lambda0, strict=False):
     """
     Return the hyperbolic fit to the supplied diameters.
-    
-    See `base_beam_fit()` for details.  
-    
+
+    See `base_beam_fit()` for details.
+
     This function differs when strict is True.  In this case, an estimate
     is made for the location of the beam focus and the Rayleigh distance.
     These values are then used to divide the measurements into three zones:
@@ -249,10 +246,10 @@
     Rayleigh distances, and those beyond two Rayleigh distances.
 
     The ISO 11146-1 states::
-        ... measurements at at least 10 different z positions shall be taken. 
-        Approximately half of the measurements shall be distributed within 
-        one Rayleigh length on either side of the beam waist, and approximately 
-        half of them shall be distributed beyond two Rayleigh lengths 
+        ... measurements at at least 10 different z positions shall be taken.
+        Approximately half of the measurements shall be distributed within
+        one Rayleigh length on either side of the beam waist, and approximately
+        half of them shall be distributed beyond two Rayleigh lengths
         from the beam waist.
 
     Args:
@@ -269,23 +266,23 @@
     params, errors = basic_beam_fit(z, d, lambda0)
     if not strict:
         return params, errors, used
-    
+
     # identify zones (0=unused, 1=focal region, 2=outer region)
     z0 = params[1]
     zR = params[4]
-    
+
     zone = np.zeros_like(z)
-    for i in range(len(z)):
-        if abs(z[i]-z0) <= 1.1*zR:
-            zone[i] =1
-        if 1.9*zR <= abs(z[i]-z0):
-            zone[i] =2
+    for i, zz in enumerate(z):
+        if abs(zz-z0) <= 1.01*zR:
+            zone[i] = 1
+        if 1.99*zR <= abs(zz-z0):
+            zone[i] = 2
 
     # count points in each zone
-    n_focal = np.sum(zone==1)
-    n_outer = np.sum(zone==2)
-    
-    if n_focal+n_outer<10 or n_focal<4 or n_outer<4:
+    n_focal = np.sum(zone == 1)
+    n_outer = np.sum(zone == 2)
+
+    if n_focal+n_outer < 10 or n_focal < 4 or n_outer < 4:
         print("Invalid distribution of measurements for ISO 11146")
         print("%d points within 1 Rayleigh distance" % n_focal)
         print("%d points greater than 2 Rayleigh distances" % n_outer)
@@ -293,26 +290,26 @@
 
     # mark extra points in outer zone closest to focus as unused
     extra = n_outer-n_focal
-    if n_focal == 4 :
+    if n_focal == 4:
         extra = n_outer - 6
     for _ in range(extra):
         zone[min_index_in_outer_zone(abs(z-z0), zone)] = 0
 
     # mark extra points in focal zone farthest from focus as unused
     extra = n_outer-n_focal
-    if n_outer == 4 :
+    if n_outer == 4:
         extra = n_focal - 6
     for _ in range(n_focal-n_outer):
         zone[max_index_in_focal_zone(abs(z-z0), zone)] = 0
-  
+
     # now find beam parameters with 50% focal and 50% outer zone values
     used = zone != 0
     dd = d[used]
     zz = z[used]
     params, errors = basic_beam_fit(zz, dd, lambda0)
     return params, errors, used
-    
-    
+
+
 def M2_string(params, errors):
     """
     Return string describing a single set of beam measurements.
@@ -406,7 +403,7 @@
     Returns:
         Formatted string suitable for printing.
     """
-    params, errors, used = beam_fit(z, d, lambda0, strict)
+    params, errors, _ = beam_fit(z, d, lambda0, strict)
 
     if f is None:
         s = "Beam propagation parameters\n"
@@ -434,11 +431,11 @@
     Returns:
         Formatted string suitable for printing.
     """
-    params, errors, used = beam_fit(z, dx, lambda0, strict)
+    params, errors, _ = beam_fit(z, dx, lambda0, strict)
     d0x, z0x, Thetax, M2x, zRx = params
     d0x_std, z0x_std, Thetax_std, M2x_std, zRx_std = errors
 
-    params, errors, used = beam_fit(z, dy, lambda0, strict)
+    params, errors, _ = beam_fit(z, dy, lambda0, strict)
     d0y, z0y, Thetay, M2y, zRy = params
     d0y_std, z0y_std, Thetay_std, M2y_std, zRy_std = errors
 
@@ -522,6 +519,7 @@
         residuals, z0, zR
     """
     params, errors, used = beam_fit(z, d, lambda0, strict)
+    unused = used == False
     d0, z0, Theta, M2, zR = params
     d0_std, z0_std, Theta_std, M2_std, zR_std = errors
 
@@ -530,7 +528,7 @@
     zmax = max(np.max(z), z0+4*zR)
 #    plt.xlim(zmin,zmax)
     z_fit = np.linspace(zmin, zmax)
-    d_fit = np.sqrt(d0**2 + (Theta*(z_fit-z0))**2)
+#    d_fit = np.sqrt(d0**2 + (Theta*(z_fit-z0))**2)
 #    plt.plot(z_fit*1e3, d_fit*1e6, ':k')
     d_fit_lo = np.sqrt((d0-d0_std)**2 + ((Theta-Theta_std)*(z_fit-z0))**2)
     d_fit_hi = np.sqrt((d0+d0_std)**2 + ((Theta+Theta_std)*(z_fit-z0))**2)
@@ -538,7 +536,7 @@
 
     # data points
     plt.plot(z[used]*1e3, d[used]*1e6, 'o', color='black', label='used')
-    plt.plot(z[used==False]*1e3, d[used==False]*1e6, 'ok', mfc='none', label='unused')
+    plt.plot(z[unused]*1e3, d[unused]*1e6, 'ok', mfc='none', label='unused')
     plt.xlabel('')
     plt.ylabel('')
 
@@ -557,7 +555,7 @@
 #    plt.axhline(d0*1e6, color='black', lw=1)
 #    plt.axhspan((d0+d0_std)*1e6, (d0-d0_std)*1e6, color='red', alpha=0.1)
     plt.title(r'$d^2(z) = d_0^2 + M^4 \Theta^2 (z-z_0)^2$')
-    if 0 < sum(z[used==False]):
+    if sum(z[unused]) > 0:
         plt.legend(loc='upper right')
 
     residuals = d - np.sqrt(d0**2 + (Theta*(z-z0))**2)
@@ -579,42 +577,9 @@
     fig = plt.figure(1, figsize=(12, 8))
     gs = matplotlib.gridspec.GridSpec(2, 1, height_ratios=[6, 2])
 
-<<<<<<< HEAD
-    # Top plot: data and fit
-    ax1 = fig.add_subplot(gs[0])
-    ax1.plot(z_fit, d_fit, ':k')
-    ax1.plot(z, d, 'or')
-    ax1.set_xlabel('')
-    ax1.set_ylabel('beam diameter (mm)')
-    #ax1.text(0.7, 0.95, 'a = {0:0.1f}$\pm${1:0.1f}'.format(a, delta_a), transform = ax1.transAxes)
-    #ax1.text(0.7, 0.90, 'b = {0:0.6f}$\pm${1:0.4f}'.format(b, delta_b), transform = ax1.transAxes)
-    #ax1.text(0.7, 0.85, 'c = {0:0.7f}$\pm${1:0.7f}'.format(c, delta_c), transform = ax1.transAxes)
-    ax1.text(0.7, 0.95, '$d_0$ = %.2f±%.2f mm' % (d0, dd0), transform=ax1.transAxes)
-    theta = Theta0*1000
-    dtheta = dTheta0*1000
-    ax1.text(0.7, 0.90, r'$\Theta$  = %.2f±%.2f mrad' % (theta, dtheta), transform=ax1.transAxes)
-
-    ax1.text(0.7, 0.80, '$z_0$  = %.0f±%.0f mm' % (z0, dz0), transform=ax1.transAxes)
-    ax1.text(0.7, 0.75, '$z_R$  = %.0f±%.0f mm' % (zR, dzR), transform=ax1.transAxes)
-    ax1.text(0.7, 0.65, '$M^2$ = %.1f±%.1f ' % (M2, dM2), transform=ax1.transAxes)
-
-    ax1.axvline(z0)
-    ax1.axvline(z0-zR)
-
-    ax1.axvline(z0+zR)
-#    ax1.axhspan(d0+dd0, d0-dd0, alpha=0.2)
-    ax1.axhline(d0, color='black', lw=1)
-    ax1.set_title('$d(z) = a+bz+cz^2$')
-
-    # Bottom plot: residuals
-    ax2 = fig.add_subplot(gs[1])
-    ax2.plot(z, resids, "ro")
-    ax2.axhline(color="gray", zorder=-1)
-    ax2.set_xlabel('axial position $z$ (mm)')
-    ax2.set_ylabel('residuals (mm)')
-=======
     fig.add_subplot(gs[0])
     residualsx, z0, zR, used = _fit_plot(z, d, lambda0, strict)
+    unused = used == False
     zmin = min(np.min(z), z0-4*zR)
     zmax = max(np.max(z), z0+4*zR)
 
@@ -624,7 +589,7 @@
     fig.add_subplot(gs[1])
     plt.plot(z*1e3, residualsx*1e6, "ro")
     plt.plot(z[used]*1e3, residualsx[used]*1e6, 'ok', label='used')
-    plt.plot(z[used==False]*1e3, residualsx[used==False]*1e6, 'ok', mfc='none', label='unused')
+    plt.plot(z[unused]*1e3, residualsx[unused]*1e6, 'ok', mfc='none', label='unused')
 
     plt.axhline(color="gray", zorder=-1)
     plt.xlabel('axial position $z$ (mm)')
@@ -656,7 +621,7 @@
     residualsx, z0, zR, used = _fit_plot(z, dx, lambda0, strict)
     zmin = min(np.min(z), z0-4*zR)
     zmax = max(np.max(z), z0+4*zR)
-    unused = used==False
+    unused = used == False
     plt.ylabel('beam diameter (µm)')
     plt.title('Semi-major Axis Diameters')
     plt.ylim(0, ymax)
@@ -674,7 +639,7 @@
 
     fig.add_subplot(gs[0, 1])
     residualsy, z0, zR, used = _fit_plot(z, dy, lambda0, strict)
-    unused = used==False
+    unused = used == False
     plt.title('Semi-minor Axis Diameters')
     plt.ylim(0, ymax)
 
@@ -707,6 +672,7 @@
         nothing
     """
     params, errors, used = beam_fit(z, d, lambda0, strict)
+    unused = used == False
     d0, z0, Theta, M2, zR = params
     d0_std, _, Theta_std, M2_std, _ = errors
 
@@ -735,12 +701,12 @@
     ticklabels1 = ["%.0f" % (z+z0*1e3) for z in ticks]
     ticklabels2 = []
     for i in  range(int((zmin-z0)/zR), int((zmax-z0)/zR)+1):
-        if i==0:
-            ticklabels2 = np.append(ticklabels2,"0")
-        elif i==-1:
-            ticklabels2 = np.append(ticklabels2,r"-$z_R$")
-        elif i==1:
-            ticklabels2 = np.append(ticklabels2,r"$z_R$")
+        if i == 0:
+            ticklabels2 = np.append(ticklabels2, "0")
+        elif i == -1:
+            ticklabels2 = np.append(ticklabels2, r"-$z_R$")
+        elif i == 1:
+            ticklabels2 = np.append(ticklabels2, r"$z_R$")
         else:
             ticklabels2 = np.append(ticklabels2, r"%d$z_R$"%i)
     ax1 = plt.gca()
@@ -757,14 +723,14 @@
     plt.title(r'$w_0=d_0/2$=%.0f±%.0fµm,  $M^2$ = %.2f±%.2f,  $\lambda$=%.0f nm' % (d0/2*1e6, d0_std/2*1e6, M2, M2_std, lambda0*1e9), fontsize=16)
 
 
-    tax = plt.gca().transAxes
+#    tax = plt.gca().transAxes
 #     plt.text(0.5, 0.95, '$M^2$ = %.1f±%.1f ' % (M2, M2_std), transform=tax, ha='center', fontsize=16, bbox=dict(facecolor='white',edgecolor='white'))
 #     plt.text(0.6, 0.5, r'$\Theta$  = %.2f±%.2f mrad' % (Theta*1e3, Theta_std*1e3), transform=tax, ha='left', va='center', fontsize=16, bbox=dict(facecolor='white',edgecolor='white'))
 #     plt.text(0.5, 0.03, '$|z-z_0|<z_R$', transform=tax, ha='center', fontsize=16, bbox=dict(facecolor='white',edgecolor='white'))
 #     plt.text(0.85, 0.03, '$2z_R < |z-z_0|$', transform=tax, ha='center', fontsize=16, bbox=dict(facecolor='white',edgecolor='white'))
 #     plt.text(0.15, 0.03, '$|z-z_0|>2z_R$', transform=tax, ha='center', fontsize=16, bbox=dict(facecolor='white',edgecolor='white'))
 #    plt.text(0.5, 0.95, '$M^2$ = %.1f±%.1f ' % (M2, M2_std), transform=tax, ha='center', fontsize=16)
-    ymin = max(max(d_fit),max(d))
+    ymin = max(max(d_fit), max(d))
     ymin *= -1/2 * 1e6
     plt.text(0, ymin, '$-z_R<z-z_0<z_R$', ha='center', va='bottom', fontsize=16)
     x = (zmax-z0 + 2*zR)/2 * 1e3
@@ -795,8 +761,7 @@
     # data points
     ax1.plot((z[used]-z0)*1e3, d[used]*1e6/2, 'ok', label='used')
     ax1.plot((z[used]-z0)*1e3, -d[used]*1e6/2, 'ok')
-    ax1.plot((z[used==False]-z0)*1e3, d[used==False]*1e6/2, 'ok', mfc='none', label='unused')
-    ax1.plot((z[used==False]-z0)*1e3, -d[used==False]*1e6/2, 'ok', mfc='none')
-    if 0 < sum(z[used==False]):
-        ax1.legend(loc='center left')
->>>>>>> 43e43570
+    ax1.plot((z[unused]-z0)*1e3, d[unused]*1e6/2, 'ok', mfc='none', label='unused')
+    ax1.plot((z[unused]-z0)*1e3, -d[unused]*1e6/2, 'ok', mfc='none')
+    if sum(z[unused]) > 0:
+        ax1.legend(loc='center left')